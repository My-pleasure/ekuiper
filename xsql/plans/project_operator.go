--- conflicted
+++ resolved
@@ -28,14 +28,8 @@
 	case error:
 		return input
 	case *xsql.Tuple:
-<<<<<<< HEAD
-		ve := pp.getVE(input, input)
+		ve := pp.getVE(input, input, fv, afv)
 		if r, err := project(pp.Fields, ve, pp.isTest); err != nil {
-=======
-		okeys := input.OriginalKeys
-		ve := pp.getVE(input, input, fv, afv)
-		if r, err := project(pp.Fields, ve, okeys, pp.isTest); err != nil {
->>>>>>> 56ce87b4
 			return fmt.Errorf("run Select error: %s", err)
 		} else {
 			results = append(results, r)
@@ -46,13 +40,8 @@
 		}
 		ms := input[0].Tuples
 		for _, v := range ms {
-<<<<<<< HEAD
-			ve := pp.getVE(&v, input)
+			ve := pp.getVE(&v, input, fv, afv)
 			if r, err := project(pp.Fields, ve, pp.isTest); err != nil {
-=======
-			ve := pp.getVE(&v, input, fv, afv)
-			if r, err := project(pp.Fields, ve, nil, pp.isTest); err != nil {
->>>>>>> 56ce87b4
 				return fmt.Errorf("run Select error: %s", err)
 			} else {
 				results = append(results, r)
@@ -64,13 +53,8 @@
 	case xsql.JoinTupleSets:
 		ms := input
 		for _, v := range ms {
-<<<<<<< HEAD
-			ve := pp.getVE(&v, input)
+			ve := pp.getVE(&v, input, fv, afv)
 			if r, err := project(pp.Fields, ve, pp.isTest); err != nil {
-=======
-			ve := pp.getVE(&v, input, fv, afv)
-			if r, err := project(pp.Fields, ve, nil, pp.isTest); err != nil {
->>>>>>> 56ce87b4
 				return err
 			} else {
 				results = append(results, r)
@@ -81,13 +65,8 @@
 		}
 	case xsql.GroupedTuplesSet:
 		for _, v := range input {
-<<<<<<< HEAD
-			ve := pp.getVE(v[0], v)
+			ve := pp.getVE(v[0], v, fv, afv)
 			if r, err := project(pp.Fields, ve, pp.isTest); err != nil {
-=======
-			ve := pp.getVE(v[0], v, fv, afv)
-			if r, err := project(pp.Fields, ve, nil, pp.isTest); err != nil {
->>>>>>> 56ce87b4
 				return fmt.Errorf("run Select error: %s", err)
 			} else {
 				results = append(results, r)
