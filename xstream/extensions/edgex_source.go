// +build edgex

package extensions

import (
	"bytes"
	"context"
	"encoding/base64"
	"encoding/binary"
	"fmt"
	"github.com/edgexfoundry/go-mod-core-contracts/clients"
	"github.com/edgexfoundry/go-mod-core-contracts/clients/coredata"
	"github.com/edgexfoundry/go-mod-core-contracts/clients/urlclient/local"
	"github.com/edgexfoundry/go-mod-core-contracts/models"
	"github.com/edgexfoundry/go-mod-messaging/messaging"
	"github.com/edgexfoundry/go-mod-messaging/pkg/types"
	"github.com/emqx/kuiper/common"
	"github.com/emqx/kuiper/xstream/api"
	"strconv"
	"strings"
)

type EdgexSource struct {
	client     messaging.MessageClient
	subscribed bool
	vdc        coredata.ValueDescriptorClient
	topic      string
	valueDescs map[string]string
}

func (es *EdgexSource) Configure(device string, props map[string]interface{}) error {
	var protocol = "tcp";
	if p, ok := props["protocol"]; ok {
		protocol = p.(string)
	}
	var server = "localhost";
	if s, ok := props["server"]; ok {
		server = s.(string)
	}
	var port = 5563
	if p, ok := props["port"]; ok {
		port = p.(int)
	}

	if tpc, ok := props["topic"]; ok {
		es.topic = tpc.(string)
	}

	var mbusType = messaging.ZeroMQ
	if t, ok := props["type"]; ok {
		mbusType = t.(string)
		if mbusType != messaging.ZeroMQ && mbusType != messaging.MQTT {
			return fmt.Errorf("Specified wrong message type value %s, will use zeromq messagebus.\n", mbusType)
		}
	}

	if serviceServer, ok := props["serviceServer"]; ok {
		svr := serviceServer.(string) + clients.ApiValueDescriptorRoute
		common.Log.Infof("Connect to value descriptor service at: %s \n", svr)
		es.vdc = coredata.NewValueDescriptorClient(local.New(svr))
		es.valueDescs = make(map[string]string)
	} else {
		return fmt.Errorf("The service server cannot be empty.")
	}

	mbconf := types.MessageBusConfig{SubscribeHost: types.HostInfo{Protocol: protocol, Host: server, Port: port}, Type: mbusType}
	common.Log.Infof("Use configuration for edgex messagebus %v\n", mbconf)

	var optional = make(map[string]string)
	if ops, ok := props["optional"]; ok {
		if ops1, ok1 := ops.(map[interface{}]interface{}); ok1 {
			for k, v := range ops1 {
				k1 := k.(string)
<<<<<<< HEAD
				if cv, ok := CastToString(v); ok {
=======
				if cv, ok := castToString(v); ok {
>>>>>>> e4444978
					optional[k1] = cv
				} else {
					common.Log.Infof("Cannot convert configuration %s: %s to string type.\n", k, v)
				}
			}
		}
		mbconf.Optional = optional
	}

	if client, err := messaging.NewMessageClient(mbconf); err != nil {
		return err
	} else {
		es.client = client
		return nil
	}

}

func castToString(v interface{}) (result string, ok bool) {
	switch v := v.(type) {
	case int:
		return strconv.Itoa(v), true
	case string:
		return v, true
	case bool:
		return strconv.FormatBool(v), true
	case float64, float32:
		return fmt.Sprintf("%.2f", v), true
	default:
		return "", false
	}
}

func (es *EdgexSource) Open(ctx api.StreamContext, consumer chan<- api.SourceTuple, errCh chan<- error) {
	log := ctx.GetLogger()
	if err := es.client.Connect(); err != nil {
		info := fmt.Errorf("Failed to connect to edgex message bus: " + err.Error())
		log.Errorf(info.Error())
		errCh <- info
		return
	}
	log.Infof("The connection to edgex messagebus is established successfully.")
	messages := make(chan types.MessageEnvelope)
	topics := []types.TopicChannel{{Topic: es.topic, Messages: messages}}
	err := make(chan error)
	if e := es.client.Subscribe(topics, err); e != nil {
		log.Errorf("Failed to subscribe to edgex messagebus topic %s.\n", e)
		errCh <- e
	} else {
		es.subscribed = true
		log.Infof("Successfully subscribed to edgex messagebus topic %s.", es.topic)
		for {
			select {
			case e1 := <-err:
				errCh <- e1
				return
			case env := <-messages:
				if strings.ToLower(env.ContentType) == "application/json" {
					e := models.Event{}
					if err := e.UnmarshalJSON(env.Payload); err != nil {
						len := len(env.Payload)
						if len > 200 {
							len = 200
						}
						log.Warnf("payload %s unmarshal fail: %v", env.Payload[0:(len - 1)], err)
					} else {
						result := make(map[string]interface{})
						meta := make(map[string]interface{})

						log.Debugf("receive message %s from device %s", env.Payload, e.Device)
						for _, r := range e.Readings {
							if r.Name != "" {
								if v, err := es.getValue(r, log); err != nil {
									log.Warnf("fail to get value for %s: %v", r.Name, err)
								} else {
									result[r.Name] = v
								}
								r_meta := map[string]interface{}{}
								r_meta["id"] = r.Id
								r_meta["created"] = r.Created
								r_meta["modified"] = r.Modified
								r_meta["origin"] = r.Origin
								r_meta["pushed"] = r.Pushed
								r_meta["device"] = r.Device
								meta[r.Name] = r_meta
							} else {
								log.Warnf("The name of readings should not be empty!")
							}
						}
						if len(result) > 0 {
							meta["id"] = e.ID
							meta["pushed"] = e.Pushed
							meta["device"] = e.Device
							meta["created"] = e.Created
							meta["modified"] = e.Modified
							meta["origin"] = e.Origin
							meta["correlationid"] = env.CorrelationID

							select {
							case consumer <- api.NewDefaultSourceTuple(result, meta):
								log.Debugf("send data to device node")
							case <-ctx.Done():
								return
							}
						} else {
							log.Warnf("No readings are processed for the event, so ignore it.")
						}
					}
				} else {
					log.Errorf("Unsupported data type %s.", env.ContentType)
				}
			}
		}
	}
}

func (es *EdgexSource) getValue(r models.Reading, logger api.Logger) (interface{}, error) {
	t, err := es.getType(r.Name, logger)
	var ot = t
	if err != nil {
		return nil, err
	}
	t = strings.ToUpper(t)
	logger.Debugf("name %s with type %s", r.Name, t)
	v := r.Value
	switch t {
	case "BOOL":
		if r, err := strconv.ParseBool(v); err != nil {
			return nil, err
		} else {
			return r, nil
		}
	case "INT8", "INT16", "INT32", "INT64", "UINT8", "UINT16", "UINT32":
		if r, err := strconv.Atoi(v); err != nil {
			return nil, err
		} else {
			return r, nil
		}
	case "UINT64":
		if u64, err := strconv.ParseUint(v, 10, 64); err != nil {
			return nil, err
		} else {
			return u64, nil
		}
	case "FLOAT32", "FLOAT64":
		if r.ValueType == "" {
			r.ValueType = ot
		}
		return es.getFloatValue(r, logger)
	case "STRING":
		return v, nil
	case "BINARY":
		return nil, fmt.Errorf("Unsupport for binary type, the value will be ignored.")
	default:
		logger.Warnf("Not supported type %s, and processed as string value", t)
		return v, nil
	}
}

func (es *EdgexSource) getFloatValue(r models.Reading, logger api.Logger) (interface{}, error) {
	if len(r.FloatEncoding) == 0 {
		if strings.Contains(r.Value, "=") {
			r.FloatEncoding = models.Base64Encoding
		} else {
			r.FloatEncoding = models.ENotation
		}
	}
	switch strings.ToLower(r.ValueType) {
	case strings.ToLower(models.ValueTypeFloat32):
		var value float64
		switch r.FloatEncoding {
		case models.Base64Encoding:
			data, err := base64.StdEncoding.DecodeString(r.Value)
			if err != nil {
				return false, fmt.Errorf("unable to Base 64 decode float32 value ('%s'): %s", r.Value, err.Error())
			}
			var value1 float32
			err = binary.Read(bytes.NewReader(data), binary.BigEndian, &value1)
			if err != nil {
				return false, fmt.Errorf("unable to decode float32 value bytes: %s", err.Error())
			}
			value = float64(value1)
		case models.ENotation:
			var err error
			var temp float64
			temp, err = strconv.ParseFloat(r.Value, 64)
			if err != nil {
				return false, fmt.Errorf("unable to parse Float64 eNotation value: %s", err.Error())
			}

			value = float64(temp)

		default:
			return false, fmt.Errorf("unkown FloatEncoding for float32 value: %s", r.FloatEncoding)

		}
		return value, nil

	case strings.ToLower(models.ValueTypeFloat64):
		var value float64
		switch r.FloatEncoding {
		case models.Base64Encoding:
			data, err := base64.StdEncoding.DecodeString(r.Value)
			if err != nil {
				return false, fmt.Errorf("unable to Base 64 decode float64 value ('%s'): %s", r.Value, err.Error())
			}

			err = binary.Read(bytes.NewReader(data), binary.BigEndian, &value)
			if err != nil {
				return false, fmt.Errorf("unable to decode float64 value bytes: %s", err.Error())
			}
			return value, nil
		case models.ENotation:
			var err error
			value, err = strconv.ParseFloat(r.Value, 64)
			if err != nil {
				return false, fmt.Errorf("unable to parse Float64 eNotation value: %s", err.Error())
			}
			return value, nil
		default:
			return false, fmt.Errorf("unkown FloatEncoding for float64 value: %s", r.FloatEncoding)
		}
	default:
		return nil, fmt.Errorf("unkown value type: %s, reading:%v", r.ValueType, r)
	}
}


func (es *EdgexSource) fetchAllDataDescriptors() error {
	if vdArr, err := es.vdc.ValueDescriptors(context.Background()); err != nil {
		return err
	} else {
		for _, vd := range vdArr {
			es.valueDescs[vd.Name] = vd.Type
		}
		if len(vdArr) == 0 {
			common.Log.Infof("Cannot find any value descriptors from value descriptor services.")
		} else {
			common.Log.Infof("Get %d of value descriptors from service.", len(vdArr))
			for i, v := range vdArr {
				common.Log.Debugf("%d: %s - %s ", i, v.Name, v.Type)
			}
		}
	}
	return nil
}

func (es *EdgexSource) getType(id string, logger api.Logger) (string, error) {
	if t, ok := es.valueDescs[id]; ok {
		return t, nil
	} else {
		if e := es.fetchAllDataDescriptors(); e != nil {
			return "", e
		}
		if t, ok := es.valueDescs[id]; ok {
			return t, nil
		} else {
			return "", fmt.Errorf("cannot find type info for %s in value descriptor.", id)
		}
	}
}

func (es *EdgexSource) Close(ctx api.StreamContext) error {
	if es.subscribed {
		if e := es.client.Disconnect(); e != nil {
			return e
		}
	}
	return nil
}<|MERGE_RESOLUTION|>--- conflicted
+++ resolved
@@ -71,11 +71,7 @@
 		if ops1, ok1 := ops.(map[interface{}]interface{}); ok1 {
 			for k, v := range ops1 {
 				k1 := k.(string)
-<<<<<<< HEAD
 				if cv, ok := CastToString(v); ok {
-=======
-				if cv, ok := castToString(v); ok {
->>>>>>> e4444978
 					optional[k1] = cv
 				} else {
 					common.Log.Infof("Cannot convert configuration %s: %s to string type.\n", k, v)
