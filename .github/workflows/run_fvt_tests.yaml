--- conflicted
+++ resolved
@@ -70,72 +70,6 @@
                 echo "FVT tests error"
                 exit 1
             fi
-<<<<<<< HEAD
-=======
-            
-    fvt_tests_without_edgex:
-        runs-on: ubuntu-latest
-
-        steps:
-        - uses: actions/setup-go@v1
-          with:
-            go-version: '1.14'
-        - uses: actions/setup-java@v1
-          with:
-            java-version: '8' # The JDK version to make available on the path.
-            java-package: jdk # (jre, jdk, or jdk+fx) - defaults to jdk
-            architecture: x64 # (x64 or x86) - defaults to x64
-        - name: install jmeter
-          timeout-minutes: 10
-          env:
-            JMETER_VERSION: 5.2.1
-          run: |
-            wget -O /tmp/apache-jmeter.tgz http://us.mirrors.quenda.co/apache//jmeter/binaries/apache-jmeter-$JMETER_VERSION.tgz
-            cd /tmp && tar -xvf apache-jmeter.tgz
-            echo "jmeter.save.saveservice.output_format=xml" >> /tmp/apache-jmeter-$JMETER_VERSION/user.properties
-            echo "jmeter.save.saveservice.response_data.on_error=true" >> /tmp/apache-jmeter-$JMETER_VERSION/user.properties
-            wget -O /tmp/apache-jmeter-$JMETER_VERSION/lib/ext/mqtt-xmeter-1.13-jar-with-dependencies.jar https://github.com/emqx/mqtt-jmeter/raw/master/Download/v1.13.0/mqtt-xmeter-1.13-jar-with-dependencies.jar
-            ln -s /tmp/apache-jmeter-$JMETER_VERSION /opt/jmeter
-        - name: install emqx
-          env:
-            EMQX_VERSION: v4.0.2
-          run: |
-            wget -O emqx.deb https://www.emqx.io/downloads/broker/v4.0.2/emqx-ubuntu18.04-${EMQX_VERSION}_amd64.deb
-            sudo dpkg -i emqx.deb
-        - uses: actions/checkout@v2
-        - name: build kuiper
-          run: |
-            sudo apt update && sudo apt install pkg-config libczmq-dev -y
-            make
-            go build --buildmode=plugin -o plugins/sources/Zmq.so plugins/sources/zmq.go
-        - name: run edgex && emqx && kuiper
-          run: |
-            sudo ./fvt_scripts/setup_env.sh
-            ln -s _build/kuiper-$(git describe --tags --always)-$(uname -s | tr "[A-Z]" "[a-z]")-x86_64/log kuiper_logs
-        - name: run fvt tests
-          timeout-minutes: 5
-          run: ./fvt_scripts/run_jmeter.sh with_edgex=false
-        - uses: actions/upload-artifact@v1
-          if: always()
-          with:
-            name: kuiper_logs_without_edgex
-            path: ./kuiper_logs
-        - uses: actions/upload-artifact@v1
-          if: always()
-          with:
-            name: jmeter_logs_without_edgex
-            path: ./jmeter_logs
-        - name: check logs
-          run: |
-            sudo apt update && sudo apt install -y libxml2-utils
-            cd jmeter_logs
-            if [ ! -z "$(cat *.jtl| grep '<failure>' | awk -F '>' '{print $2}' | awk -F '<' '{print $1}' | grep true)" ] ||
-               [ "$(xmllint --format --xpath '/testResults/sample/@rc' $(ls *.jtl) | sed -r 's/ /\n/g;' | sort -u | grep -E 'rc=\"[45][0-9][0-9]\"|rc=\"\"')" != "" ]; then
-                echo -e "---------------------------------------------\n"
-                echo "FVT tests error"
-                exit 1
-            fi
->>>>>>> 268c1a44
 
     fvt_tests_for_container_in_helm:
       runs-on: ubuntu-latest
